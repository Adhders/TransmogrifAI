/*
 * Copyright (c) 2017, Salesforce.com, Inc.
 * All rights reserved.
 *
 * Redistribution and use in source and binary forms, with or without
 * modification, are permitted provided that the following conditions are met:
 *
 * * Redistributions of source code must retain the above copyright notice, this
 *   list of conditions and the following disclaimer.
 *
 * * Redistributions in binary form must reproduce the above copyright notice,
 *   this list of conditions and the following disclaimer in the documentation
 *   and/or other materials provided with the distribution.
 *
 * * Neither the name of the copyright holder nor the names of its
 *   contributors may be used to endorse or promote products derived from
 *   this software without specific prior written permission.
 *
 * THIS SOFTWARE IS PROVIDED BY THE COPYRIGHT HOLDERS AND CONTRIBUTORS "AS IS"
 * AND ANY EXPRESS OR IMPLIED WARRANTIES, INCLUDING, BUT NOT LIMITED TO, THE
 * IMPLIED WARRANTIES OF MERCHANTABILITY AND FITNESS FOR A PARTICULAR PURPOSE ARE
 * DISCLAIMED. IN NO EVENT SHALL THE COPYRIGHT HOLDER OR CONTRIBUTORS BE LIABLE
 * FOR ANY DIRECT, INDIRECT, INCIDENTAL, SPECIAL, EXEMPLARY, OR CONSEQUENTIAL
 * DAMAGES (INCLUDING, BUT NOT LIMITED TO, PROCUREMENT OF SUBSTITUTE GOODS OR
 * SERVICES; LOSS OF USE, DATA, OR PROFITS; OR BUSINESS INTERRUPTION) HOWEVER
 * CAUSED AND ON ANY THEORY OF LIABILITY, WHETHER IN CONTRACT, STRICT LIABILITY,
 * OR TORT (INCLUDING NEGLIGENCE OR OTHERWISE) ARISING IN ANY WAY OUT OF THE USE
 * OF THIS SOFTWARE, EVEN IF ADVISED OF THE POSSIBILITY OF SUCH DAMAGE.
 */

package com.salesforce.op.stages

import com.salesforce.op.features._
import com.salesforce.op.features.types._
import com.salesforce.op.stages.OpPipelineStageReadWriteShared._
import com.salesforce.op.test.PassengerSparkFixtureTest
import com.salesforce.op.utils.reflection.ReflectionUtils
import com.salesforce.op.utils.spark.RichDataset._
import org.apache.spark.ml.{Model, Transformer}
import org.apache.spark.sql.types.{DataType, Metadata, MetadataBuilder}
import org.json4s.JsonAST.JValue
import org.json4s.jackson.JsonMethods.{compact, parse, pretty, render}
import org.json4s.{JArray, JObject}
import org.scalatest.FlatSpec
import org.slf4j.LoggerFactory


// TODO: consider adding a read/write test for a spark wrapped stage as well
private[stages] abstract class OpPipelineStageReaderWriterTest
  extends FlatSpec with PassengerSparkFixtureTest {

  val meta = new MetadataBuilder().putString("foo", "bar").build()
<<<<<<< HEAD
  val expectedFeaturesLength = 1
  def stage: OpPipelineStageBase
=======

  def stage: OpPipelineStageBase with Transformer
>>>>>>> 1b097d42
  val expected: Array[Real]
  val hasOutputName = true

  private val log = LoggerFactory.getLogger(this.getClass)
  private lazy val savePath = tempDir + "/" + this.getClass.getSimpleName + "-" + System.currentTimeMillis()
  private lazy val writer = new OpPipelineStageWriter(stage)
  private lazy val stageJsonString: String = writer.writeToJsonString(savePath)
  private lazy val stageJson: JValue = parse(stageJsonString)
  private lazy val isModel = stage.isInstanceOf[Model[_]]
  private val FN = FieldNames

  Spec(this.getClass) should "write stage uid" in {
    log.info(pretty(stageJson))
    (stageJson \ FN.Uid.entryName).extract[String] shouldBe stage.uid
  }
  it should "write class name" in {
    (stageJson \ FN.Class.entryName).extract[String] shouldBe stage.getClass.getName
  }
  it should "write paramMap" in {
    val params = (stageJson \ FN.ParamMap.entryName).extract[Map[String, Any]]
    if (hasOutputName) {
      params should have size 4
      params.keys shouldBe Set("inputFeatures", "outputMetadata", "inputSchema", "outputFeatureName")
    } else {
      params should have size 3
      params.keys shouldBe Set("inputFeatures", "outputMetadata", "inputSchema")
    }
  }
  it should "write outputMetadata" in {
    val metadataStr = compact(render((stageJson \ FN.ParamMap.entryName) \ "outputMetadata"))
    val metadata = Metadata.fromJson(metadataStr)
    metadata shouldBe stage.getMetadata()
  }
  it should "write inputSchema" in {
    val schemaStr = compact(render((stageJson \ FN.ParamMap.entryName) \ "inputSchema"))
    val schema = DataType.fromJson(schemaStr)
    schema shouldBe stage.getInputSchema()
  }
  it should "write input features" in {
    val jArray = ((stageJson \ FN.ParamMap.entryName) \ "inputFeatures").extract[JArray]
    jArray.values should have length expectedFeaturesLength
    val obj = jArray(0).extract[JObject]
    obj.values.keys shouldBe Set("name", "isResponse", "isRaw", "uid", "typeName", "stages", "originFeatures")
  }
  it should "write model ctor args" in {
    if (stage.isInstanceOf[Model[_]]) {
      val ctorArgs = (stageJson \ FN.CtorArgs.entryName).extract[JObject]
      val (_, args) = ReflectionUtils.bestCtorWithArgs(stage)
      ctorArgs.values.keys shouldBe args.map(_._1).toSet
    }
  }
  it should "load stage correctly" in {
    val reader = new OpPipelineStageReader(stage)
    val stageLoaded = reader.loadFromJsonString(stageJsonString, path = savePath)
    stageLoaded shouldBe a[OpPipelineStageBase]
    stageLoaded shouldBe a[Transformer]
    stageLoaded.getOutput() shouldBe a[FeatureLike[_]]
    val _ = stage.asInstanceOf[Transformer].transform(passengersDataSet)
    val transformed = stageLoaded.asInstanceOf[Transformer].transform(passengersDataSet)
    transformed.collect(stageLoaded.getOutput().asInstanceOf[FeatureLike[Real]]) shouldBe expected
    stageLoaded.uid shouldBe stage.uid
    stageLoaded.operationName shouldBe stage.operationName
    stageLoaded.getInputFeatures() shouldBe stage.getInputFeatures()
    stageLoaded.getInputSchema() shouldBe stage.getInputSchema()
  }

}<|MERGE_RESOLUTION|>--- conflicted
+++ resolved
@@ -50,13 +50,8 @@
   extends FlatSpec with PassengerSparkFixtureTest {
 
   val meta = new MetadataBuilder().putString("foo", "bar").build()
-<<<<<<< HEAD
   val expectedFeaturesLength = 1
-  def stage: OpPipelineStageBase
-=======
-
   def stage: OpPipelineStageBase with Transformer
->>>>>>> 1b097d42
   val expected: Array[Real]
   val hasOutputName = true
 
